--- conflicted
+++ resolved
@@ -838,13 +838,8 @@
     PointSensitivityBuilder pointTrade =
         TRADE_PRICER.presentValueSensitivityWithZSpread(TRADE, PROVIDER, Z_SPREAD, PERIODIC, PERIOD_PER_YEAR);
     CurveCurrencyParameterSensitivities computedTrade = PROVIDER.curveParameterSensitivity(pointTrade.build());
-<<<<<<< HEAD
-    CurveCurrencyParameterSensitivities expectedTrade = FD_CAL.sensitivity(
-        PROVIDER, (p) -> TRADE_PRICER.presentValueWithZSpread(TRADE, (p), Z_SPREAD, PERIODIC, PERIOD_PER_YEAR));
-=======
     CurveCurrencyParameterSensitivities expectedTrade = FD_CAL.sensitivity(PROVIDER,
         (p) -> TRADE_PRICER.presentValueWithZSpread(TRADE, (p), Z_SPREAD, PERIODIC, PERIOD_PER_YEAR));
->>>>>>> cc19ea15
     assertTrue(computedTrade.equalWithTolerance(expectedTrade, 20d * NOTIONAL * QUANTITY * EPS));
   }
 
@@ -860,13 +855,8 @@
     PointSensitivityBuilder pointTrade =
         TRADE_PRICER.presentValueSensitivityWithZSpread(TRADE_NO_EXCOUPON, PROVIDER, Z_SPREAD, CONTINUOUS, 0);
     CurveCurrencyParameterSensitivities computedTrade = PROVIDER.curveParameterSensitivity(pointTrade.build());
-<<<<<<< HEAD
-    CurveCurrencyParameterSensitivities expectedTrade = FD_CAL.sensitivity(
-        PROVIDER, (p) -> TRADE_PRICER.presentValueWithZSpread(TRADE_NO_EXCOUPON, (p), Z_SPREAD, CONTINUOUS, 0));
-=======
     CurveCurrencyParameterSensitivities expectedTrade = FD_CAL.sensitivity(PROVIDER, (p) ->
         TRADE_PRICER.presentValueWithZSpread(TRADE_NO_EXCOUPON, (p), Z_SPREAD, CONTINUOUS, 0));
->>>>>>> cc19ea15
     assertTrue(computedTrade.equalWithTolerance(expectedTrade, 20d * NOTIONAL * QUANTITY * EPS));
   }
 
@@ -874,13 +864,8 @@
     PointSensitivityBuilder pointTrade = TRADE_PRICER.presentValueSensitivityWithZSpread(
         TRADE_NO_EXCOUPON, PROVIDER, Z_SPREAD, PERIODIC, PERIOD_PER_YEAR);
     CurveCurrencyParameterSensitivities computedTrade = PROVIDER.curveParameterSensitivity(pointTrade.build());
-<<<<<<< HEAD
-    CurveCurrencyParameterSensitivities expectedTrade = FD_CAL.sensitivity(PROVIDER,
-        (p) -> TRADE_PRICER.presentValueWithZSpread(TRADE_NO_EXCOUPON, (p), Z_SPREAD, PERIODIC, PERIOD_PER_YEAR));
-=======
     CurveCurrencyParameterSensitivities expectedTrade = FD_CAL.sensitivity(PROVIDER, (p) ->
         TRADE_PRICER.presentValueWithZSpread(TRADE_NO_EXCOUPON, (p), Z_SPREAD, PERIODIC, PERIOD_PER_YEAR));
->>>>>>> cc19ea15
     assertTrue(computedTrade.equalWithTolerance(expectedTrade, 20d * NOTIONAL * QUANTITY * EPS));
   }
 
