--- conflicted
+++ resolved
@@ -35,20 +35,12 @@
 public class LegalEntityDiscountingProviderDataSets {
 
   private static final CurveInterpolator INTERPOLATOR = Interpolator1DFactory.LINEAR_INSTANCE;
-<<<<<<< HEAD
 
   //  =====     issuer curve + repo curve in USD      =====     
   private static final LocalDate VALUATION_USD = LocalDate.of(2011, 6, 20);
-  private static final StandardId BOND_SECURITY_ID_USD = StandardId.of("OG-Ticker", "GOVT1-BONDS");
   private static final StandardId ISSUER_ID_USD = StandardId.of("OG-Ticker", "GOVT1");
   private static final CurveName NAME_REPO_USD = CurveName.of("TestRepoCurve");
   private static final CurveName NAME_ISSUER_USD = CurveName.of("TestIssuerCurve");
-=======
-  private static final LocalDate VALUATION = LocalDate.of(2011, 6, 20);
-  private static final StandardId ISSUER_ID = StandardId.of("OG-Ticker", "GOVT1");
-  private static final CurveName NAME_REPO = CurveName.of("TestRepoCurve");
-  private static final CurveName NAME_ISSUER = CurveName.of("TestIssuerCurve");
->>>>>>> 70d87fb6
   /** time data for repo rate curve */
   public static final DoubleArray REPO_TIME_USD = DoubleArray.of(0.0, 0.5, 1.0, 2.0, 5.0, 10.0);
   /** zero rate data for repo rate curve */
@@ -130,13 +122,8 @@
           Pair.<LegalEntityGroup, Currency>of(GROUP_ISSUER_USD, USD), DSC_FACTORS_ZERO_ISSUER_USD))
       .legalEntityMap(ImmutableMap.<StandardId, LegalEntityGroup>of(ISSUER_ID_USD, GROUP_ISSUER_USD))
       .repoCurves(ImmutableMap.<Pair<BondGroup, Currency>, DiscountFactors>of(
-<<<<<<< HEAD
           Pair.<BondGroup, Currency>of(GROUP_REPO_USD, USD), DSC_FACTORS_ZERO_REPO_USD))
-      .bondMap(ImmutableMap.<StandardId, BondGroup>of(BOND_SECURITY_ID_USD, GROUP_REPO_USD))
-=======
-          Pair.<BondGroup, Currency>of(GROUP_REPO, USD), DSC_FACTORS_ZERO_REPO))
-      .bondMap(ImmutableMap.<StandardId, BondGroup>of(ISSUER_ID, GROUP_REPO))
->>>>>>> 70d87fb6
+      .bondMap(ImmutableMap.<StandardId, BondGroup>of(ISSUER_ID_USD, GROUP_REPO_USD))
       .build();
   /** provider with zero rate curves, EUR */
   public static final LegalEntityDiscountingProvider ISSUER_REPO_ZERO_EUR = LegalEntityDiscountingProvider.builder()
@@ -153,12 +140,7 @@
           Pair.<LegalEntityGroup, Currency>of(GROUP_ISSUER_USD, USD), DSC_FACTORS_SIMPLE_ISSUER_USD))
       .legalEntityMap(ImmutableMap.<StandardId, LegalEntityGroup>of(ISSUER_ID_USD, GROUP_ISSUER_USD))
       .repoCurves(ImmutableMap.<Pair<BondGroup, Currency>, DiscountFactors>of(
-<<<<<<< HEAD
           Pair.<BondGroup, Currency>of(GROUP_REPO_USD, USD), DSC_FACTORS_SIMPLE_REPO))
-      .bondMap(ImmutableMap.<StandardId, BondGroup>of(BOND_SECURITY_ID_USD, GROUP_REPO_USD))
-=======
-          Pair.<BondGroup, Currency>of(GROUP_REPO, USD), DSC_FACTORS_SIMPLE_REPO))
-      .bondMap(ImmutableMap.<StandardId, BondGroup>of(ISSUER_ID, GROUP_REPO))
->>>>>>> 70d87fb6
+      .bondMap(ImmutableMap.<StandardId, BondGroup>of(ISSUER_ID_USD, GROUP_REPO_USD))
       .build();
 }