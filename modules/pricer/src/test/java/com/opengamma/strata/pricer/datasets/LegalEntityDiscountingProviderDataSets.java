--- conflicted
+++ resolved
@@ -54,17 +54,9 @@
   /** meta data of issuer zero rate curve*/
   public static final CurveMetadata META_ZERO_ISSUER_USD = Curves.zeroRates(NAME_ISSUER_USD, ACT_ACT_ISDA);
   /** meta data of issuer discount factor curve */
-<<<<<<< HEAD
   public static final CurveMetadata META_SIMPLE_ISSUER_USD = Curves.discountFactors(NAME_ISSUER_USD, ACT_ACT_ISDA);
   private static final BondGroup GROUP_REPO_USD = BondGroup.of("GOVT1 BONDS");
-  private static final ImmutableList<StandardId> LIST_REPO_USD =
-      ImmutableList.<StandardId>of(ISSUER_ID_USD, BOND_SECURITY_ID_USD);
   private static final LegalEntityGroup GROUP_ISSUER_USD = LegalEntityGroup.of("GOVT1");
-=======
-  public static final CurveMetadata META_SIMPLE_ISSUER = Curves.discountFactors(NAME_ISSUER, ACT_ACT_ISDA);
-  private static final BondGroup GROUP_REPO = BondGroup.of("GOVT1 BONDS");
-  private static final LegalEntityGroup GROUP_ISSUER = LegalEntityGroup.of("GOVT1");
->>>>>>> 1b631500
   // zero rate curves
   private static final InterpolatedNodalCurve CURVE_ZERO_REPO_USD =
       InterpolatedNodalCurve.of(META_ZERO_REPO_USD, REPO_TIME_USD, REPO_RATE_USD, INTERPOLATOR);
@@ -107,8 +99,6 @@
   /** meta data of issuer discount factor curve */
   public static final CurveMetadata META_SIMPLE_ISSUER_EUR = Curves.discountFactors(NAME_ISSUER_EUR, ACT_ACT_ISDA);
   private static final BondGroup GROUP_REPO_EUR = BondGroup.of("GOVT2 BONDS");
-  private static final ImmutableList<StandardId> LIST_REPO_EUR =
-      ImmutableList.<StandardId>of(ISSUER_ID_EUR, BOND_SECURITY_ID_EUR);
   private static final LegalEntityGroup GROUP_ISSUER_EUR = LegalEntityGroup.of("GOVT2");
   // zero rate curves
   private static final InterpolatedNodalCurve CURVE_ZERO_REPO_EUR =
@@ -126,13 +116,8 @@
           Pair.<LegalEntityGroup, Currency>of(GROUP_ISSUER_USD, USD), DSC_FACTORS_ZERO_ISSUER_USD))
       .legalEntityMap(ImmutableMap.<StandardId, LegalEntityGroup>of(ISSUER_ID_USD, GROUP_ISSUER_USD))
       .repoCurves(ImmutableMap.<Pair<BondGroup, Currency>, DiscountFactors>of(
-<<<<<<< HEAD
           Pair.<BondGroup, Currency>of(GROUP_REPO_USD, USD), DSC_FACTORS_ZERO_REPO_USD))
-      .BondMap(ImmutableMap.<List<StandardId>, BondGroup>of(LIST_REPO_USD, GROUP_REPO_USD))
-=======
-          Pair.<BondGroup, Currency>of(GROUP_REPO, USD), DSC_FACTORS_ZERO_REPO))
-      .bondMap(ImmutableMap.<StandardId, BondGroup>of(BOND_SECURITY_ID, GROUP_REPO))
->>>>>>> 1b631500
+      .bondMap(ImmutableMap.<StandardId, BondGroup>of(BOND_SECURITY_ID_USD, GROUP_REPO_USD))
       .build();
   /** provider with zero rate curves, EUR */
   public static final LegalEntityDiscountingProvider ISSUER_REPO_ZERO_EUR = LegalEntityDiscountingProvider.builder()
@@ -141,7 +126,7 @@
       .legalEntityMap(ImmutableMap.<StandardId, LegalEntityGroup>of(ISSUER_ID_EUR, GROUP_ISSUER_EUR))
       .repoCurves(ImmutableMap.<Pair<BondGroup, Currency>, DiscountFactors>of(
           Pair.<BondGroup, Currency>of(GROUP_REPO_EUR, EUR), DSC_FACTORS_ZERO_REPO_EUR))
-      .BondMap(ImmutableMap.<List<StandardId>, BondGroup>of(LIST_REPO_EUR, GROUP_REPO_EUR))
+      .bondMap(ImmutableMap.<StandardId, BondGroup>of(BOND_SECURITY_ID_EUR, GROUP_REPO_EUR))
       .build();
   /** provider with discount factor curve, USD */
   public static final LegalEntityDiscountingProvider ISSUER_REPO_SIMPLE = LegalEntityDiscountingProvider.builder()
@@ -149,12 +134,7 @@
           Pair.<LegalEntityGroup, Currency>of(GROUP_ISSUER_USD, USD), DSC_FACTORS_SIMPLE_ISSUER_USD))
       .legalEntityMap(ImmutableMap.<StandardId, LegalEntityGroup>of(ISSUER_ID_USD, GROUP_ISSUER_USD))
       .repoCurves(ImmutableMap.<Pair<BondGroup, Currency>, DiscountFactors>of(
-<<<<<<< HEAD
           Pair.<BondGroup, Currency>of(GROUP_REPO_USD, USD), DSC_FACTORS_SIMPLE_REPO))
-      .BondMap(ImmutableMap.<List<StandardId>, BondGroup>of(LIST_REPO_USD, GROUP_REPO_USD))
-=======
-          Pair.<BondGroup, Currency>of(GROUP_REPO, USD), DSC_FACTORS_SIMPLE_REPO))
-      .bondMap(ImmutableMap.<StandardId, BondGroup>of(BOND_SECURITY_ID, GROUP_REPO))
->>>>>>> 1b631500
+      .bondMap(ImmutableMap.<StandardId, BondGroup>of(BOND_SECURITY_ID_USD, GROUP_REPO_USD))
       .build();
 }