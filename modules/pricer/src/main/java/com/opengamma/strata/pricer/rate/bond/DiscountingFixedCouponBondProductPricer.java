--- conflicted
+++ resolved
@@ -428,10 +428,7 @@
       Security<FixedCouponBond> security,
       LegalEntityDiscountingProvider provider,
       LocalDate referenceDate) {
-<<<<<<< HEAD
-=======
-    
->>>>>>> cc19ea15
+
     FixedCouponBond product = security.getProduct();
     StandardId securityId = security.getStandardId();
     StandardId legalEntityId = product.getLegalEntityId();
