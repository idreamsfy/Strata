--- conflicted
+++ resolved
@@ -124,11 +124,7 @@
     int expNum = 20;
     assertEquals(periodicPayments.size(), expNum);
     LocalDate unadjustedEnd = END_DATE;
-<<<<<<< HEAD
-    Schedule unadjusted = base.createUnadjustedSchedule(PERIOD_SCHEDULE.createSchedule());
-=======
     Schedule unadjusted = PERIOD_SCHEDULE.createSchedule().toUnadjusted();
->>>>>>> 80bdab57
     for (int i = 0; i < expNum; ++i) {
       FixedCouponBondPaymentPeriod payment = periodicPayments.get(expNum - 1 - i);
       assertEquals(payment.getCurrency(), EUR);
