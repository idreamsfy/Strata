/**
 * Copyright (C) 2015 - present by OpenGamma Inc. and the OpenGamma group of companies
 *
 * Please see distribution for license.
 */
package com.opengamma.strata.finance.rate.bond;

import static com.opengamma.strata.basics.currency.Currency.GBP;
import static com.opengamma.strata.basics.currency.Currency.USD;
import static com.opengamma.strata.collect.TestHelper.assertSerialization;
import static com.opengamma.strata.collect.TestHelper.assertThrowsIllegalArg;
import static com.opengamma.strata.collect.TestHelper.coverBeanEquals;
import static com.opengamma.strata.collect.TestHelper.coverImmutableBean;
import static org.testng.Assert.assertEquals;

import java.time.LocalDate;
import java.time.temporal.TemporalAdjusters;

import org.testng.annotations.Test;

import com.google.common.collect.ImmutableSet;
import com.opengamma.strata.basics.currency.CurrencyAmount;
import com.opengamma.strata.basics.index.Index;

/**
 * Test {@link FixedCouponBondPaymentPeriod}.
 */
@Test
public class FixedCouponBondPaymentPeriodTest {

  private static final LocalDate START = LocalDate.of(2015, 2, 2);
  private static final LocalDate END = LocalDate.of(2015, 8, 2);
  private static final LocalDate START_ADJUSTED = LocalDate.of(2015, 2, 2);
  private static final LocalDate END_ADJUSTED = LocalDate.of(2015, 8, 3);
  private static final LocalDate DETACHMENT_DATE = LocalDate.of(2015, 7, 27);
  private static final double FIXED_RATE = 0.025;
  private static final double NOTIONAL = 1.0e7;
  private static final double YEAR_FRACTION = 0.5;

  public void test_of() {
    FixedCouponBondPaymentPeriod test = FixedCouponBondPaymentPeriod.builder()
        .currency(USD)
        .startDate(START_ADJUSTED)
        .unadjustedStartDate(START)
        .endDate(END_ADJUSTED)
        .unadjustedEndDate(END)
        .detachmentDate(DETACHMENT_DATE)
        .notional(NOTIONAL)
        .fixedRate(FIXED_RATE)
        .yearFraction(YEAR_FRACTION)
        .build();
    assertEquals(test.getCurrency(), USD);
    assertEquals(test.getUnadjustedStartDate(), START);
    assertEquals(test.getStartDate(), START_ADJUSTED);
    assertEquals(test.getUnadjustedEndDate(), END);
    assertEquals(test.getEndDate(), END_ADJUSTED);
    assertEquals(test.getPaymentDate(), END_ADJUSTED);
    assertEquals(test.getDetachmentDate(), DETACHMENT_DATE);
    assertEquals(test.getFixedRate(), FIXED_RATE);
    assertEquals(test.getNotional(), NOTIONAL);
    assertEquals(test.getYearFraction(), YEAR_FRACTION);
<<<<<<< HEAD
=======
    assertEquals(test.getNotionalAmount(), CurrencyAmount.of(USD, NOTIONAL));
>>>>>>> 80bdab57

    // the object is not changed
    assertEquals(test.adjustPaymentDate(TemporalAdjusters.ofDateAdjuster(d -> d.plusDays(2))), test);
    ImmutableSet.Builder<Index> builder = ImmutableSet.builder();
    test.collectIndices(builder);
    assertEquals(test.getCurrency(), USD);
    assertEquals(test.getUnadjustedStartDate(), START);
    assertEquals(test.getStartDate(), START_ADJUSTED);
    assertEquals(test.getUnadjustedEndDate(), END);
    assertEquals(test.getEndDate(), END_ADJUSTED);
    assertEquals(test.getPaymentDate(), END_ADJUSTED);
    assertEquals(test.getDetachmentDate(), DETACHMENT_DATE);
    assertEquals(test.getFixedRate(), FIXED_RATE);
    assertEquals(test.getNotional(), NOTIONAL);
    assertEquals(test.getYearFraction(), YEAR_FRACTION);
  }

  public void test_of_wrongDates() {
    assertThrowsIllegalArg(() -> FixedCouponBondPaymentPeriod.builder()
        .currency(USD)
        .startDate(START_ADJUSTED)
        .unadjustedStartDate(START)
        .endDate(LocalDate.of(2015, 2, 3))
        .unadjustedEndDate(LocalDate.of(2015, 2, 2))
        .notional(NOTIONAL)
        .fixedRate(FIXED_RATE)
        .yearFraction(YEAR_FRACTION)
        .build());
    assertThrowsIllegalArg(() -> FixedCouponBondPaymentPeriod.builder()
        .currency(USD)
        .startDate(LocalDate.of(2015, 8, 3))
        .unadjustedStartDate(LocalDate.of(2015, 8, 2))
        .endDate(LocalDate.of(2015, 8, 3))
        .unadjustedEndDate(LocalDate.of(2015, 8, 3))
        .notional(NOTIONAL)
        .fixedRate(FIXED_RATE)
        .yearFraction(YEAR_FRACTION)
        .build());
    assertThrowsIllegalArg(() -> FixedCouponBondPaymentPeriod.builder()
        .currency(USD)
        .startDate(START_ADJUSTED)
        .unadjustedStartDate(START)
        .endDate(END_ADJUSTED)
        .unadjustedEndDate(END)
        .detachmentDate(LocalDate.of(2015, 8, 6))
        .notional(NOTIONAL)
        .fixedRate(FIXED_RATE)
        .yearFraction(YEAR_FRACTION)
        .build());
  }

  //-------------------------------------------------------------------------
  public void coverage() {
    FixedCouponBondPaymentPeriod test1 = FixedCouponBondPaymentPeriod.builder()
        .currency(USD)
        .startDate(START_ADJUSTED)
        .unadjustedStartDate(START)
        .endDate(END_ADJUSTED)
        .unadjustedEndDate(END)
        .detachmentDate(DETACHMENT_DATE)
        .notional(NOTIONAL)
        .fixedRate(FIXED_RATE)
        .yearFraction(YEAR_FRACTION)
        .build();
    coverImmutableBean(test1);
    FixedCouponBondPaymentPeriod test2 = FixedCouponBondPaymentPeriod.builder()
        .currency(GBP)
        .startDate(LocalDate.of(2014, 3, 4))
        .unadjustedStartDate(LocalDate.of(2014, 3, 2))
        .endDate(LocalDate.of(2015, 3, 4))
        .unadjustedEndDate(LocalDate.of(2015, 3, 3))
        .notional(1.0e8)
        .fixedRate(0.005)
        .yearFraction(1d)
        .build();
    coverBeanEquals(test1, test2);
  }

  public void test_serialization() {
    FixedCouponBondPaymentPeriod test = FixedCouponBondPaymentPeriod.builder()
        .currency(USD)
        .startDate(START_ADJUSTED)
        .unadjustedStartDate(START)
        .endDate(END_ADJUSTED)
        .unadjustedEndDate(END)
        .detachmentDate(DETACHMENT_DATE)
        .notional(NOTIONAL)
        .fixedRate(FIXED_RATE)
        .yearFraction(YEAR_FRACTION)
        .build();
    assertSerialization(test);
  }

}<|MERGE_RESOLUTION|>--- conflicted
+++ resolved
@@ -59,10 +59,7 @@
     assertEquals(test.getFixedRate(), FIXED_RATE);
     assertEquals(test.getNotional(), NOTIONAL);
     assertEquals(test.getYearFraction(), YEAR_FRACTION);
-<<<<<<< HEAD
-=======
     assertEquals(test.getNotionalAmount(), CurrencyAmount.of(USD, NOTIONAL));
->>>>>>> 80bdab57
 
     // the object is not changed
     assertEquals(test.adjustPaymentDate(TemporalAdjusters.ofDateAdjuster(d -> d.plusDays(2))), test);
