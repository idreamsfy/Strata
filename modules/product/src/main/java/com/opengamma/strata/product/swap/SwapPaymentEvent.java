--- conflicted
+++ resolved
@@ -65,10 +65,6 @@
    * @param date  the date to check whether payment amount is known or not
    * @return true if payment is fixed at given date
    */
-<<<<<<< HEAD
-  public abstract boolean isPaymentFixedAt(LocalDate date);
-=======
   public abstract boolean isKnownAmountAt(LocalDate date);
->>>>>>> c81e1212
 
 }