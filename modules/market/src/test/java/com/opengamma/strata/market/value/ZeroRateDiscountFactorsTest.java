/**
 * Copyright (C) 2015 - present by OpenGamma Inc. and the OpenGamma group of companies
 *
 * Please see distribution for license.
 */
package com.opengamma.strata.market.value;

import static com.opengamma.strata.basics.currency.Currency.GBP;
import static com.opengamma.strata.basics.currency.Currency.USD;
import static com.opengamma.strata.basics.date.DayCounts.ACT_365F;
import static com.opengamma.strata.collect.TestHelper.assertThrowsIllegalArg;
import static com.opengamma.strata.collect.TestHelper.coverBeanEquals;
import static com.opengamma.strata.collect.TestHelper.coverImmutableBean;
import static com.opengamma.strata.collect.TestHelper.date;
import static org.testng.Assert.assertEquals;

import java.time.LocalDate;

import org.testng.annotations.Test;

import com.opengamma.strata.basics.interpolator.CurveInterpolator;
import com.opengamma.strata.basics.market.Perturbation;
import com.opengamma.strata.market.curve.Curve;
import com.opengamma.strata.market.curve.CurveMetadata;
import com.opengamma.strata.market.curve.CurveName;
import com.opengamma.strata.market.curve.Curves;
import com.opengamma.strata.market.curve.DefaultCurveMetadata;
import com.opengamma.strata.market.curve.InterpolatedNodalCurve;
import com.opengamma.strata.market.sensitivity.CurveUnitParameterSensitivities;
import com.opengamma.strata.market.sensitivity.ZeroRateSensitivity;
import com.opengamma.strata.math.impl.interpolation.Interpolator1DFactory;

/**
 * Test {@link ZeroRateDiscountFactors}.
 */
@Test
public class ZeroRateDiscountFactorsTest {

  private static final LocalDate DATE_VAL = date(2015, 6, 4);
  private static final LocalDate DATE_AFTER = date(2015, 7, 30);

  private static final CurveInterpolator INTERPOLATOR = Interpolator1DFactory.LINEAR_INSTANCE;
  private static final CurveName NAME = CurveName.of("TestCurve");
  private static final CurveMetadata METADATA = Curves.zeroRates(NAME, ACT_365F);

  private static final InterpolatedNodalCurve CURVE =
      InterpolatedNodalCurve.of(METADATA, new double[] {0, 10}, new double[] {1, 2}, INTERPOLATOR);
  private static final InterpolatedNodalCurve CURVE2 =
      InterpolatedNodalCurve.of(METADATA, new double[] {0, 10}, new double[] {2, 3}, INTERPOLATOR);

  private static final double SPREAD = 0.05;
  private static final double TOL = 1.0e-12;
  private static final double EPS = 1.0e-6;

  //-------------------------------------------------------------------------
  public void test_of() {
    ZeroRateDiscountFactors test = ZeroRateDiscountFactors.of(GBP, DATE_VAL, CURVE);
    assertEquals(test.getCurrency(), GBP);
    assertEquals(test.getValuationDate(), DATE_VAL);
    assertEquals(test.getCurve(), CURVE);
    assertEquals(test.getCurveName(), NAME);
    assertEquals(test.getParameterCount(), 2);
  }

  public void test_of_badCurve() {
    InterpolatedNodalCurve notYearFraction = InterpolatedNodalCurve.of(
        Curves.prices(NAME), new double[] {0, 10}, new double[] {1, 2}, INTERPOLATOR);
    InterpolatedNodalCurve notZeroRate = InterpolatedNodalCurve.of(
        Curves.discountFactors(NAME, ACT_365F), new double[] {0, 10}, new double[] {1, 2}, INTERPOLATOR);
    CurveMetadata noDayCountMetadata = DefaultCurveMetadata.builder()
        .curveName(NAME)
        .xValueType(ValueType.YEAR_FRACTION)
        .yValueType(ValueType.DISCOUNT_FACTOR)
        .build();
    InterpolatedNodalCurve notDayCount = InterpolatedNodalCurve.of(
        noDayCountMetadata, new double[] {0, 10}, new double[] {1, 2}, INTERPOLATOR);
    assertThrowsIllegalArg(() -> ZeroRateDiscountFactors.of(GBP, DATE_VAL, notYearFraction));
    assertThrowsIllegalArg(() -> ZeroRateDiscountFactors.of(GBP, DATE_VAL, notZeroRate));
    assertThrowsIllegalArg(() -> ZeroRateDiscountFactors.of(GBP, DATE_VAL, notDayCount));
  }

  //-------------------------------------------------------------------------
  public void test_discountFactor() {
    ZeroRateDiscountFactors test = ZeroRateDiscountFactors.of(GBP, DATE_VAL, CURVE);
    double relativeYearFraction = ACT_365F.relativeYearFraction(DATE_VAL, DATE_AFTER);
    double expected = Math.exp(-relativeYearFraction * CURVE.yValue(relativeYearFraction));
    assertEquals(test.discountFactor(DATE_AFTER), expected);
  }

  //-------------------------------------------------------------------------
  public void test_discountFactorWithSpread_continuous() {
    ZeroRateDiscountFactors test = ZeroRateDiscountFactors.of(GBP, DATE_VAL, CURVE);
    double relativeYearFraction = ACT_365F.relativeYearFraction(DATE_VAL, DATE_AFTER);
    double expected = Math.exp(-relativeYearFraction * (CURVE.yValue(relativeYearFraction) + SPREAD));
<<<<<<< HEAD
    assertEquals(test.discountFactorWithSpread(DATE_AFTER, SPREAD, false, 0), expected);
=======
    assertEquals(test.discountFactorWithSpread(DATE_AFTER, SPREAD, false, 0), expected, TOL);
>>>>>>> 80bdab57
  }

  public void test_discountFactorWithSpread_periodic() {
    int periodPerYear = 4;
    ZeroRateDiscountFactors test = ZeroRateDiscountFactors.of(GBP, DATE_VAL, CURVE);
    double relativeYearFraction = ACT_365F.relativeYearFraction(DATE_VAL, DATE_AFTER);
    double discountFactorBase = test.discountFactor(DATE_AFTER);
    double rate = (Math.pow(discountFactorBase, -1d / periodPerYear / relativeYearFraction) - 1d) * periodPerYear;
    double expected = discountFactorFromPeriodicallyCompoundedRate(rate + SPREAD, periodPerYear, relativeYearFraction);
<<<<<<< HEAD
    assertEquals(test.discountFactorWithSpread(DATE_AFTER, SPREAD, true, periodPerYear), expected);
=======
    assertEquals(test.discountFactorWithSpread(DATE_AFTER, SPREAD, true, periodPerYear), expected, TOL);
>>>>>>> 80bdab57
  }

  public void test_discountFactorWithSpread_smallYearFraction() {
    ZeroRateDiscountFactors test = ZeroRateDiscountFactors.of(GBP, DATE_VAL, CURVE);
<<<<<<< HEAD
    assertEquals(test.discountFactorWithSpread(DATE_VAL, SPREAD, true, 1), 1d);
=======
    assertEquals(test.discountFactorWithSpread(DATE_VAL, SPREAD, true, 1), 1d, TOL);
>>>>>>> 80bdab57
  }

  private double discountFactorFromPeriodicallyCompoundedRate(double rate, double periodPerYear, double time) {
    return Math.pow(1d + rate / periodPerYear, -periodPerYear * time);
  }

  //-------------------------------------------------------------------------
  public void test_zeroRatePointSensitivity() {
    ZeroRateDiscountFactors test = ZeroRateDiscountFactors.of(GBP, DATE_VAL, CURVE);
    double relativeYearFraction = ACT_365F.relativeYearFraction(DATE_VAL, DATE_AFTER);
    double df = Math.exp(-relativeYearFraction * CURVE.yValue(relativeYearFraction));
    ZeroRateSensitivity expected = ZeroRateSensitivity.of(GBP, DATE_AFTER, -df * relativeYearFraction);
    assertEquals(test.zeroRatePointSensitivity(DATE_AFTER), expected);
  }

  public void test_zeroRatePointSensitivity_sensitivityCurrency() {
    ZeroRateDiscountFactors test = ZeroRateDiscountFactors.of(GBP, DATE_VAL, CURVE);
    double relativeYearFraction = ACT_365F.relativeYearFraction(DATE_VAL, DATE_AFTER);
    double df = Math.exp(-relativeYearFraction * CURVE.yValue(relativeYearFraction));
    ZeroRateSensitivity expected = ZeroRateSensitivity.of(GBP, DATE_AFTER, USD, -df * relativeYearFraction);
    assertEquals(test.zeroRatePointSensitivity(DATE_AFTER, USD), expected);
  }

  //-------------------------------------------------------------------------
  public void test_zeroRatePointSensitivityWithSpread_continous() {
    ZeroRateDiscountFactors test = ZeroRateDiscountFactors.of(GBP, DATE_VAL, CURVE);
    double relativeYearFraction = ACT_365F.relativeYearFraction(DATE_VAL, DATE_AFTER);
    double df = Math.exp(-relativeYearFraction * (CURVE.yValue(relativeYearFraction) + SPREAD));
    ZeroRateSensitivity expected = ZeroRateSensitivity.of(GBP, DATE_AFTER, -df * relativeYearFraction);
    assertEquals(test.zeroRatePointSensitivityWithSpread(DATE_AFTER, SPREAD, false, 0), expected);
  }

  public void test_zeroRatePointSensitivityWithSpread_sensitivityCurrency_continous() {
    ZeroRateDiscountFactors test = ZeroRateDiscountFactors.of(GBP, DATE_VAL, CURVE);
    double relativeYearFraction = ACT_365F.relativeYearFraction(DATE_VAL, DATE_AFTER);
    double df = Math.exp(-relativeYearFraction * (CURVE.yValue(relativeYearFraction) + SPREAD));
    ZeroRateSensitivity expected = ZeroRateSensitivity.of(GBP, DATE_AFTER, USD, -df * relativeYearFraction);
    assertEquals(test.zeroRatePointSensitivityWithSpread(DATE_AFTER, USD, SPREAD, false, 0), expected);
  }

  public void test_zeroRatePointSensitivityWithSpread_periodic() {
    int periodPerYear = 4;
    ZeroRateDiscountFactors test = ZeroRateDiscountFactors.of(GBP, DATE_VAL, CURVE);
    double relativeYearFraction = ACT_365F.relativeYearFraction(DATE_VAL, DATE_AFTER);
    double discountFactorUp = Math.exp(-(CURVE.yValue(relativeYearFraction) + EPS) * relativeYearFraction);
    double discountFactorDw = Math.exp(-(CURVE.yValue(relativeYearFraction) - EPS) * relativeYearFraction);
    double rateUp = (Math.pow(discountFactorUp, -1d / periodPerYear / relativeYearFraction) - 1d) * periodPerYear;
    double rateDw = (Math.pow(discountFactorDw, -1d / periodPerYear / relativeYearFraction) - 1d) * periodPerYear;
    double expectedValue = 0.5 / EPS * (
        discountFactorFromPeriodicallyCompoundedRate(rateUp + SPREAD, periodPerYear, relativeYearFraction) -
        discountFactorFromPeriodicallyCompoundedRate(rateDw + SPREAD, periodPerYear, relativeYearFraction));
    ZeroRateSensitivity computed = test.zeroRatePointSensitivityWithSpread(DATE_AFTER, SPREAD, true, periodPerYear);
    assertEquals(computed.getSensitivity(), expectedValue, EPS);
    assertEquals(computed.getCurrency(), GBP);
    assertEquals(computed.getCurveCurrency(), GBP);
    assertEquals(computed.getDate(), DATE_AFTER);
  }

  public void test_zeroRatePointSensitivityWithSpread_sensitivityCurrency_periodic() {
    int periodPerYear = 4;
    ZeroRateDiscountFactors test = ZeroRateDiscountFactors.of(GBP, DATE_VAL, CURVE);
    double relativeYearFraction = ACT_365F.relativeYearFraction(DATE_VAL, DATE_AFTER);
    double discountFactorUp = Math.exp(-(CURVE.yValue(relativeYearFraction) + EPS) * relativeYearFraction);
    double discountFactorDw = Math.exp(-(CURVE.yValue(relativeYearFraction) - EPS) * relativeYearFraction);
    double rateUp = (Math.pow(discountFactorUp, -1d / periodPerYear / relativeYearFraction) - 1d) * periodPerYear;
    double rateDw = (Math.pow(discountFactorDw, -1d / periodPerYear / relativeYearFraction) - 1d) * periodPerYear;
    double expectedValue = 0.5 / EPS * (
        discountFactorFromPeriodicallyCompoundedRate(rateUp + SPREAD, periodPerYear, relativeYearFraction) -
        discountFactorFromPeriodicallyCompoundedRate(rateDw + SPREAD, periodPerYear, relativeYearFraction));
    ZeroRateSensitivity computed = test
        .zeroRatePointSensitivityWithSpread(DATE_AFTER, USD, SPREAD, true, periodPerYear);
    assertEquals(computed.getSensitivity(), expectedValue, EPS);
    assertEquals(computed.getCurrency(), USD);
    assertEquals(computed.getCurveCurrency(), GBP);
    assertEquals(computed.getDate(), DATE_AFTER);
  }

  public void test_zeroRatePointSensitivityWithSpread_smallYearFraction() {
    ZeroRateDiscountFactors test = ZeroRateDiscountFactors.of(GBP, DATE_VAL, CURVE);
    ZeroRateSensitivity expected = ZeroRateSensitivity.of(GBP, DATE_VAL, -0d);
    assertEquals(test.zeroRatePointSensitivityWithSpread(DATE_VAL, SPREAD, false, 0), expected);
  }

  public void test_zeroRatePointSensitivityWithSpread_sensitivityCurrency_smallYearFraction() {
    ZeroRateDiscountFactors test = ZeroRateDiscountFactors.of(GBP, DATE_VAL, CURVE);
    ZeroRateSensitivity expected = ZeroRateSensitivity.of(GBP, DATE_VAL, USD, -0d);
    assertEquals(test.zeroRatePointSensitivityWithSpread(DATE_VAL, USD, SPREAD, true, 2), expected);
  }

  //-------------------------------------------------------------------------
  public void test_unitParameterSensitivity() {
    ZeroRateDiscountFactors test = ZeroRateDiscountFactors.of(GBP, DATE_VAL, CURVE);
    double relativeYearFraction = ACT_365F.relativeYearFraction(DATE_VAL, DATE_AFTER);
    CurveUnitParameterSensitivities expected = CurveUnitParameterSensitivities.of(
        CURVE.yValueParameterSensitivity(relativeYearFraction));
    assertEquals(test.unitParameterSensitivity(DATE_AFTER), expected);
  }

  //-------------------------------------------------------------------------
  // proper end-to-end FD tests are elsewhere
  public void test_curveParameterSensitivity() {
    ZeroRateDiscountFactors test = ZeroRateDiscountFactors.of(GBP, DATE_VAL, CURVE);
    ZeroRateSensitivity point = ZeroRateSensitivity.of(GBP, DATE_AFTER, 1d);
    assertEquals(test.curveParameterSensitivity(point).size(), 1);
  }

  //-------------------------------------------------------------------------
  public void test_applyPerturbation() {
    Perturbation<Curve> perturbation = curve -> CURVE2;
    ZeroRateDiscountFactors test = ZeroRateDiscountFactors.of(GBP, DATE_VAL, CURVE).applyPerturbation(perturbation);
    assertEquals(test.getCurve(), CURVE2);
  }

  public void test_withCurve() {
    ZeroRateDiscountFactors test = ZeroRateDiscountFactors.of(GBP, DATE_VAL, CURVE).withCurve(CURVE2);
    assertEquals(test.getCurve(), CURVE2);
  }

  //-------------------------------------------------------------------------
  public void coverage() {
    ZeroRateDiscountFactors test = ZeroRateDiscountFactors.of(GBP, DATE_VAL, CURVE);
    coverImmutableBean(test);
    ZeroRateDiscountFactors test2 = ZeroRateDiscountFactors.of(USD, DATE_VAL.plusDays(1), CURVE2);
    coverBeanEquals(test, test2);
  }

}<|MERGE_RESOLUTION|>--- conflicted
+++ resolved
@@ -92,11 +92,7 @@
     ZeroRateDiscountFactors test = ZeroRateDiscountFactors.of(GBP, DATE_VAL, CURVE);
     double relativeYearFraction = ACT_365F.relativeYearFraction(DATE_VAL, DATE_AFTER);
     double expected = Math.exp(-relativeYearFraction * (CURVE.yValue(relativeYearFraction) + SPREAD));
-<<<<<<< HEAD
-    assertEquals(test.discountFactorWithSpread(DATE_AFTER, SPREAD, false, 0), expected);
-=======
     assertEquals(test.discountFactorWithSpread(DATE_AFTER, SPREAD, false, 0), expected, TOL);
->>>>>>> 80bdab57
   }
 
   public void test_discountFactorWithSpread_periodic() {
@@ -106,20 +102,12 @@
     double discountFactorBase = test.discountFactor(DATE_AFTER);
     double rate = (Math.pow(discountFactorBase, -1d / periodPerYear / relativeYearFraction) - 1d) * periodPerYear;
     double expected = discountFactorFromPeriodicallyCompoundedRate(rate + SPREAD, periodPerYear, relativeYearFraction);
-<<<<<<< HEAD
-    assertEquals(test.discountFactorWithSpread(DATE_AFTER, SPREAD, true, periodPerYear), expected);
-=======
     assertEquals(test.discountFactorWithSpread(DATE_AFTER, SPREAD, true, periodPerYear), expected, TOL);
->>>>>>> 80bdab57
   }
 
   public void test_discountFactorWithSpread_smallYearFraction() {
     ZeroRateDiscountFactors test = ZeroRateDiscountFactors.of(GBP, DATE_VAL, CURVE);
-<<<<<<< HEAD
-    assertEquals(test.discountFactorWithSpread(DATE_VAL, SPREAD, true, 1), 1d);
-=======
     assertEquals(test.discountFactorWithSpread(DATE_VAL, SPREAD, true, 1), 1d, TOL);
->>>>>>> 80bdab57
   }
 
   private double discountFactorFromPeriodicallyCompoundedRate(double rate, double periodPerYear, double time) {
