--- conflicted
+++ resolved
@@ -78,27 +78,13 @@
    * The discount factor represents the time value of money for the specified currency
    * when comparing the valuation date to the specified date.
    * <p>
-<<<<<<< HEAD
-   * The z-spread is a parallel shift applied to continuously compounded rates or periodic compounded rates 
-   * of the discounting curve. 
-=======
    * The z-spread is a parallel shift applied to continuously compounded rates or periodic
    * compounded rates of the discounting curve. 
->>>>>>> 80bdab57
    * <p>
    * If the valuation date is on or after the specified date, the discount factor is 1.
    * 
    * @param date  the date to discount to
    * @param zSpread  the z-spread
-<<<<<<< HEAD
-   * @param periodic  If true, the spread is added to periodic compounded rates. If false, the spread is added to 
-   * continuously compounded rates
-   * @param periodPerYear  the number of periods per year
-   * @return the discount factor
-   * @throws RuntimeException if the value cannot be obtained
-   */
-  public abstract double discountFactorWithSpread(LocalDate date, double zSpread, boolean periodic, int periodPerYear);
-=======
    * @param periodic  if true, the spread is added to periodic compounded rates,
    *  if false, the spread is added to continuously compounded rates
    * @param periodsPerYear  the number of periods per year
@@ -106,7 +92,6 @@
    * @throws RuntimeException if the value cannot be obtained
    */
   public abstract double discountFactorWithSpread(LocalDate date, double zSpread, boolean periodic, int periodsPerYear);
->>>>>>> 80bdab57
 
   /**
    * Calculates the zero rate point sensitivity at the specified date.
@@ -131,15 +116,6 @@
    * used to determine the discount factor.
    * The sensitivity refers to the result of {@link #discountFactorWithSpread(LocalDate, double, boolean, int)}.
    * <p>
-<<<<<<< HEAD
-   * The z-spread is a parallel shift applied to continuously compounded rates or periodic compounded rates 
-   * of the discounting curve. 
-   * 
-   * @param date  the date to discount to
-   * @param zSpread  the z-spread
-   * @param periodic  If true, the spread is added to periodic compounded rates. If false, the spread is added to 
-   * continuously compounded rates
-=======
    * The z-spread is a parallel shift applied to continuously compounded rates or periodic
    * compounded rates of the discounting curve. 
    * 
@@ -147,7 +123,6 @@
    * @param zSpread  the z-spread
    * @param periodic  if true, the spread is added to periodic compounded rates,
    *  if false, the spread is added to continuously compounded rates
->>>>>>> 80bdab57
    * @param periodPerYear  the number of periods per year
    * @return the point sensitivity of the zero rate
    * @throws RuntimeException if the result cannot be calculated
@@ -178,40 +153,24 @@
   public abstract ZeroRateSensitivity zeroRatePointSensitivity(LocalDate date, Currency sensitivityCurrency);
 
   /**
-<<<<<<< HEAD
-   * Calculates the zero rate point sensitivity with z-spread at the specified date specifying the currency 
-   * of the sensitivity.
-=======
    * Calculates the zero rate point sensitivity with z-spread at the specified date specifying
    * the currency of the sensitivity.
->>>>>>> 80bdab57
    * <p>
    * This returns a sensitivity instance referring to the zero rate sensitivity of the curve
    * used to determine the discount factor.
    * The sensitivity refers to the result of {@link #discountFactorWithSpread(LocalDate, double, boolean, int)}.
    * <p>
-<<<<<<< HEAD
-   * The z-spread is a parallel shift applied to continuously compounded rates or periodic compounded rates 
-   * of the discounting curve. 
-=======
    * The z-spread is a parallel shift applied to continuously compounded rates or periodic
    * compounded rates of the discounting curve. 
->>>>>>> 80bdab57
    * <p>
    * This method allows the currency of the sensitivity to differ from the currency of the curve.
    * 
    * @param date  the date to discount to
    * @param sensitivityCurrency  the currency of the sensitivity
    * @param zSpread  the z-spread
-<<<<<<< HEAD
-   * @param periodic  If true, the spread is added to periodic compounded rates. If false, the spread is added to 
-   * continuously compounded rates
-   * @param periodPerYear  the number of periods per year
-=======
    * @param periodic  if true, the spread is added to periodic compounded rates,
    *  if false, the spread is added to continuously compounded rates
    * @param periodsPerYear  the number of periods per year
->>>>>>> 80bdab57
    * @return the point sensitivity of the zero rate
    * @throws RuntimeException if the result cannot be calculated
    */
@@ -220,11 +179,7 @@
       Currency sensitivityCurrency,
       double zSpread,
       boolean periodic,
-<<<<<<< HEAD
-      int periodPerYear);
-=======
       int periodsPerYear);
->>>>>>> 80bdab57
 
   //-------------------------------------------------------------------------
   /**
